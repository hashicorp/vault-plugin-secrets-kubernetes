--- conflicted
+++ resolved
@@ -81,13 +81,8 @@
 	github.com/pmezard/go-difflib v1.0.1-0.20181226105442-5d4384ee4fb2 // indirect
 	github.com/ryanuber/go-glob v1.0.0 // indirect
 	go.uber.org/atomic v1.9.0 // indirect
-<<<<<<< HEAD
-	golang.org/x/crypto v0.14.0 // indirect
+	golang.org/x/crypto v0.17.0 // indirect
 	golang.org/x/mod v0.12.0 // indirect
-=======
-	golang.org/x/crypto v0.17.0 // indirect
-	golang.org/x/mod v0.10.0 // indirect
->>>>>>> 75f67885
 	golang.org/x/net v0.17.0 // indirect
 	golang.org/x/oauth2 v0.11.0 // indirect
 	golang.org/x/sys v0.15.0 // indirect
